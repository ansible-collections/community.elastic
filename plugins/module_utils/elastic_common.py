from __future__ import absolute_import, division, print_function
__metaclass__ = type
from ansible.module_utils.basic import AnsibleModule, missing_required_lib
from ansible.module_utils.six.moves import configparser

import traceback
import sys

elastic_found = False
E_IMP_ERR = None
NotFoundError = None
helpers = None

try:
    from elasticsearch import Elasticsearch
    from elasticsearch.exceptions import NotFoundError
    from elasticsearch import helpers
    elastic_found = True
except ImportError:
    E_IMP_ERR = traceback.format_exc()
    elastic_found = False


def elastic_common_argument_spec():
    """
    Returns a dict containing common options shared across the elastic modules
    """
    options = dict(
<<<<<<< HEAD
        auth_method=dict(type='str', choices=[None, 'http_auth'], default=None),
        auth_scheme=dict(type='str', choices=['http', 'https'], default='http'),
        cafile=dict(type='str', default=None),
        connection_options=dict(type='list', elements='dict', default=[]),
        login_user=dict(type='str', required=False),
        login_password=dict(type='str', required=False, no_log=True),
        login_hosts=dict(type='list', elements='str', required=False, default=['localhost']),
        login_port=dict(type='int', required=False, default=9200),
        master_timeout=dict(type='int', default=30),
        timeout=dict(type='int', default=30),
=======
        auth_method=dict(type='str', choices=[None, 'http_auth'], default=None, fallback=(env_fallback, ["AUTH_METHOD"])),
        auth_scheme=dict(type='str', choices=['http', 'https'], default='http', fallback=(env_fallback, ["AUTH_SCHEME"])),
        cafile=dict(type='str', default=None, fallback=(env_fallback, ["CAFILE"])),
        connection_options=dict(type='list', elements='dict', default=[], fallback=(env_fallback, ["CONNECTION_OPTIONS"])),
        login_user=dict(type='str', required=False, fallback=(env_fallback, ["LOGIN_USER"])),
        login_password=dict(type='str', required=False, no_log=True, fallback=(env_fallback, ["LOGIN_PASSWORD"])),
        login_hosts=dict(type='list', elements='str', required=False, default=['localhost'], fallback=(env_fallback, ["LOGIN_HOSTS"])),
        login_port=dict(type='int', required=False, default=9200, fallback=(env_fallback, ["LOGIN_PORT"])),
        timeout=dict(type='int', default=30, fallback=(env_fallback, ["TIMEOUT"])),
        compatible_with=dict(type='int', default=7),
>>>>>>> 68be7626
    )
    return options


class ElasticHelpers():
    """
    Class containing helper functions for Elasticsearch modules

    """
    def __init__(self, module):
        self.module = module

    def build_auth(self, module):
        '''
        Build the auth list for elastic according to the passed in parameters
        '''
        auth = {}
        if module.params['auth_method'] is not None:
            if module.params['auth_method'] == 'http_auth':
                auth["http_auth"] = (module.params['login_user'],
                                     module.params['login_password'])

                auth["http_scheme"] = module.params['auth_scheme']
                if module.params['cafile'] is not None:
                    from ssl import create_default_context
                    context = create_default_context(module.params['cafile'])
                    auth["ssl_context"] = context
            else:
                module.fail_json("Invalid or unsupported auth_method provided")
        return auth

    def connect(self):
        auth = self.build_auth(self.module)
        hosts = list(map(lambda host: "{0}://{1}:{2}/".format(self.module.params['auth_scheme'],
                                                              host,
                                                              self.module.params['login_port']),
                         self.module.params['login_hosts']))
        elastic = Elasticsearch(hosts,
                                timeout=self.module.params['timeout'],
                                *self.module.params['connection_options'],
                                **auth)
        return elastic

    def query(self, client, index, query):
        response = client.search(index=index, body=query)
        return response

    def index_dynamic_method(self, module, client, method, name):
        '''
        This method is here so we don't have to dulicate loads of code.
        It's only really for very simple methods where we only pass the index name
        @client - ES connection
        @method - The indicies method to call
        @name - The index name.
        '''
        if not client.indices.exists(index=name):
            module.fail_json(msg='Cannot perform {0} action on an index that does not exist'.format(method))
        else:
            class_method = getattr(client.indices, method)
            response = class_method(name)
            module.exit_json(changed=True, msg="The '{0}' action was performed on the index '{1}'.".format(method, name), **response)<|MERGE_RESOLUTION|>--- conflicted
+++ resolved
@@ -26,7 +26,6 @@
     Returns a dict containing common options shared across the elastic modules
     """
     options = dict(
-<<<<<<< HEAD
         auth_method=dict(type='str', choices=[None, 'http_auth'], default=None),
         auth_scheme=dict(type='str', choices=['http', 'https'], default='http'),
         cafile=dict(type='str', default=None),
@@ -37,18 +36,6 @@
         login_port=dict(type='int', required=False, default=9200),
         master_timeout=dict(type='int', default=30),
         timeout=dict(type='int', default=30),
-=======
-        auth_method=dict(type='str', choices=[None, 'http_auth'], default=None, fallback=(env_fallback, ["AUTH_METHOD"])),
-        auth_scheme=dict(type='str', choices=['http', 'https'], default='http', fallback=(env_fallback, ["AUTH_SCHEME"])),
-        cafile=dict(type='str', default=None, fallback=(env_fallback, ["CAFILE"])),
-        connection_options=dict(type='list', elements='dict', default=[], fallback=(env_fallback, ["CONNECTION_OPTIONS"])),
-        login_user=dict(type='str', required=False, fallback=(env_fallback, ["LOGIN_USER"])),
-        login_password=dict(type='str', required=False, no_log=True, fallback=(env_fallback, ["LOGIN_PASSWORD"])),
-        login_hosts=dict(type='list', elements='str', required=False, default=['localhost'], fallback=(env_fallback, ["LOGIN_HOSTS"])),
-        login_port=dict(type='int', required=False, default=9200, fallback=(env_fallback, ["LOGIN_PORT"])),
-        timeout=dict(type='int', default=30, fallback=(env_fallback, ["TIMEOUT"])),
-        compatible_with=dict(type='int', default=7),
->>>>>>> 68be7626
     )
     return options
 
