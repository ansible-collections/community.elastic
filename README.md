# community.elastic

![CI](https://github.com/ansible-collections/community.elastic/workflows/CI/badge.svg)
![documentation](https://github.com/ansible-collections/community.elastic/workflows/documentation/badge.svg)
![Build & Publish Collection](https://github.com/ansible-collections/community.elastic/workflows/Build%20&%20Publish%20Collection/badge.svg)

This Ansible collection provides modules to work with Elasticsearch instances and clusters.

## Installing the official release

Not yet available.

~~ansible-galaxy colleciton install community.elastic~~

# Installing the latest development version

```bash
ansible-galaxy collection install https://github.com/ansible-collections/community.elastic/releases/download/latest/community-elastic-latest.tar.gz
```

## Collection Contents

These modules are tested on Debian and RHEL based distributions.

### Modules

- `elastic_bulk`: Perform actions with documents using the Bulk API.
- `elastic_cluster_health`: Validate cluster health.
- `elastic_cluster_settings`: Manage Elastic Search Cluster Settings.
- `elastic_index`:  Manage Elasticsearch indexes.
- `elastic_index_info`: Returns info about Elasticsearch indexes.
- `elastic_index_lifecycle`: Manage Elasticsearch Index Lifecyles.
- `elastic_pipeline`: Manage Elasticsearch Pipelines.
- `elastic_reindex`: Copies documents from a source to a destination.
- `elastic_role`: Manage Elasticsearch user roles.
- `elastic_rollup`: Manage Elasticsearch Rollup Jobs.
- `elastic_snapshot`: Manage Elasticsearch Snapshots.
- `elastic_snapshot_repository`: Manage Elasticsearch Snapshot Repositories.
- `elastic_transform`: Manage Elasticsearch Transform Jobs.
- `elastic_user`: Manage Elasticsearch users.

<<<<<<< HEAD
=======
# Module common option

The follow common module options are setable via shell variables...

- AUTH_METHOD
- AUTH_SCHEME
- CAFILE
- CONNECTION_OPTIONS
- LOGIN_USER
- LOGIN_PASSWORD
- LOGIN_HOSTS
- LOGIN_PORT
- TIMEOUT

For example the following could be set in the shell...

```bash
export LOGIN_HOSTS="localhost";
export LOGIN_PORT=12345;
export LOGIN_USER="searchuser";
export LOGIN_PASSWORD="secret";
```

Be sure to protect the sensitive details above as appropriate.

>>>>>>> 68be7626
## Running the integration tests

* Requirements
  * [Python 3.5+](https://www.python.org/)
  * [pip](https://pypi.org/project/pip/)
  * [virtualenv](https://virtualenv.pypa.io/en/latest/) or [pipenv](https://pypi.org/project/pipenv/) if you prefer.
  * [git](https://git-scm.com/)
  * [docker](https://www.docker.com/)
  * [docker-compose](https://docs.docker.com/compose/)

* Useful Links
  * [Pip & Virtual Environments](https://docs.python-guide.org/dev/virtualenvs/)
  * [Ansible Integration Tests](https://docs.ansible.com/ansible/latest/dev_guide/testing_integration.html)

The ansible-test tool requires a specific directory hierarchy to function correctly so please follow carefully. Many of these test make use of docker-compose to launch Elastic Clusters. These tests should be run in a isolated Linux environment.

* Create the required directory structure. N-B. The ansible-test tool requires this format.

```bash
mkdir -p git/ansible_collections/community
cd git/ansible_collections/community
```

* Clone the required projects.

```bash
git clone  https://github.com/ansible-collections/community.elastic.git ./elastic
git clone  https://github.com/ansible-collections/community.general.git ./general
```

* Create and activate a virtual environment.

```bash
virtualenv venv
source venv/bin/activate
```

* Change to the project directory.

```bash
cd elastic
```

* Install the devel branch of ansible-base.

```bash
pip install https://github.com/ansible/ansible/archive/devel.tar.gz --disable-pip-version-check
```

Please note that most of these integration tests are intended to run directly in GitHUb Actions and running them locally may make changes to the executing computer. You can use the docker flag to avoid that but many of these tests won't work in those conditions.

* Run integration tests for the elastic_user module.

```bash
ansible-test integration -v --color yes --python 3.6 elastic_user
```

* Run integration tests for the elastic_cluster_health module.

```bash
ansible-test integration -v --color yes --python 3.6 elastic_cluster_health
```

* Run tests for everything in the collection.

```bash
ansible-test integration -v --color yes --python 3.6
```<|MERGE_RESOLUTION|>--- conflicted
+++ resolved
@@ -39,34 +39,6 @@
 - `elastic_transform`: Manage Elasticsearch Transform Jobs.
 - `elastic_user`: Manage Elasticsearch users.
 
-<<<<<<< HEAD
-=======
-# Module common option
-
-The follow common module options are setable via shell variables...
-
-- AUTH_METHOD
-- AUTH_SCHEME
-- CAFILE
-- CONNECTION_OPTIONS
-- LOGIN_USER
-- LOGIN_PASSWORD
-- LOGIN_HOSTS
-- LOGIN_PORT
-- TIMEOUT
-
-For example the following could be set in the shell...
-
-```bash
-export LOGIN_HOSTS="localhost";
-export LOGIN_PORT=12345;
-export LOGIN_USER="searchuser";
-export LOGIN_PASSWORD="secret";
-```
-
-Be sure to protect the sensitive details above as appropriate.
-
->>>>>>> 68be7626
 ## Running the integration tests
 
 * Requirements
